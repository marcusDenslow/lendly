--- conflicted
+++ resolved
@@ -103,11 +103,7 @@
         updated = queryset.update(returnert_dato=timezone.now())
         self.message_user(request, f"{updated} utlån ble markert som returnert.")
 
-<<<<<<< HEAD
     marker_som_returnert.short_description = "Marker valgte utlån som returnert"
-=======
-    marker_som_returnert.short_description = "Marker valgte utlån som returnert"
-
 
 
 # TODO for gruppen: Vurder å lage inline-views
@@ -115,5 +111,4 @@
 #     """Viser utlån direkte i bruker eller ski-item admin."""
 #     model = Utlan
 #     extra = 0  # Ikke vis tomme skjemaer
-#     readonly_fields = ['opprettet']
->>>>>>> d1687642
+#     readonly_fields = ['opprettet']